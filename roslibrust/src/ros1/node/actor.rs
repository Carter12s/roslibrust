<<<<<<< HEAD
=======
use super::{NodeError, ProtocolParams};
>>>>>>> 7b663974
use crate::{
    ros1::{
        names::Name,
        node::{XmlRpcServer, XmlRpcServerHandle},
        publisher::Publication,
        service_client::{CallServiceRequest, ServiceServerLink},
        subscriber::Subscription,
        MasterClient, ProtocolParams,
    },
    RosLibRustError, RosLibRustResult,
};
use abort_on_drop::ChildTask;
<<<<<<< HEAD
use roslibrust_codegen::{RosMessageType, RosServiceType};
use std::{collections::HashMap, net::Ipv4Addr, sync::Arc};
=======
use roslibrust_codegen::RosMessageType;
use std::{collections::HashMap, io, net::Ipv4Addr, sync::Arc};
>>>>>>> 7b663974
use tokio::sync::{broadcast, mpsc, oneshot};

#[derive(Debug)]
pub enum NodeMsg {
    GetMasterUri {
        reply: oneshot::Sender<String>,
    },
    GetClientUri {
        reply: oneshot::Sender<String>,
    },
    GetSubscriptions {
        reply: oneshot::Sender<Vec<(String, String)>>,
    },
    GetPublications {
        reply: oneshot::Sender<Vec<(String, String)>>,
    },
    SetPeerPublishers {
        topic: String,
        publishers: Vec<String>,
    },
    Shutdown,
    RegisterPublisher {
        reply: oneshot::Sender<Result<mpsc::Sender<Vec<u8>>, String>>,
        topic: String,
        topic_type: String,
        queue_size: usize,
        msg_definition: String,
        md5sum: String,
    },
    RegisterSubscriber {
        reply: oneshot::Sender<Result<broadcast::Receiver<Vec<u8>>, String>>,
        topic: String,
        topic_type: String,
        queue_size: usize,
        msg_definition: String,
        md5sum: String,
    },
    RegisterServiceClient {
        reply: oneshot::Sender<Result<mpsc::UnboundedSender<CallServiceRequest>, String>>,
        service: Name,
        service_type: String,
        srv_definition: String,
        md5sum: String,
    },
    RequestTopic {
        reply: oneshot::Sender<Result<ProtocolParams, String>>,
        caller_id: String,
        topic: String,
        protocols: Vec<String>,
    },
}

#[derive(Clone)]
pub(crate) struct NodeServerHandle {
    pub(crate) node_server_sender: mpsc::UnboundedSender<NodeMsg>,
    // If this handle should keep the underlying node task alive it will hold an
    // Arc to the underlying node task. This is an option because internal handles
    // within the node shouldn't keep it alive (e.g. what we hand to xml server)
    _node_task: Option<Arc<ChildTask<()>>>,
}

impl NodeServerHandle {
    /// Get the URI of the master node.
    pub async fn get_master_uri(&self) -> Result<String, NodeError> {
        let (sender, receiver) = oneshot::channel();
        self.node_server_sender
            .send(NodeMsg::GetMasterUri { reply: sender })?;
        Ok(receiver.await?)
    }

    /// Get the URI of the client node.
    pub async fn get_client_uri(&self) -> Result<String, NodeError> {
        let (sender, receiver) = oneshot::channel();
        self.node_server_sender
            .send(NodeMsg::GetClientUri { reply: sender })?;
        Ok(receiver.await?)
    }

    /// Gets the list of topics the node is currently subscribed to.
    /// Returns a tuple of (Topic Name, Topic Type) e.g. ("/rosout", "rosgraph_msgs/Log").
    pub async fn get_subscriptions(&self) -> Result<Vec<(String, String)>, NodeError> {
        let (sender, receiver) = oneshot::channel();
        self.node_server_sender
            .send(NodeMsg::GetSubscriptions { reply: sender })?;
        Ok(receiver.await?)
    }

    /// Gets the list of topic the node is currently publishing to.
    /// Returns a tuple of (Topic Name, Topic Type) e.g. ("/rosout", "rosgraph_msgs/Log").
    pub async fn get_publications(&self) -> Result<Vec<(String, String)>, NodeError> {
        let (sender, receiver) = oneshot::channel();
        self.node_server_sender
            .send(NodeMsg::GetPublications { reply: sender })?;
        Ok(receiver.await?)
    }

    /// Updates the list of know publishers for a given topic
    /// This is used to know who to reach out to for updates
    pub fn set_peer_publishers(
        &self,
        topic: String,
        publishers: Vec<String>,
    ) -> Result<(), NodeError> {
        Ok(self
            .node_server_sender
            .send(NodeMsg::SetPeerPublishers { topic, publishers })?)
    }

    pub fn shutdown(&self) -> Result<(), NodeError> {
        self.node_server_sender.send(NodeMsg::Shutdown)?;
        Ok(())
    }

    pub async fn register_publisher<T: RosMessageType>(
        &self,
        topic: &str,
        queue_size: usize,
    ) -> Result<mpsc::Sender<Vec<u8>>, NodeError> {
        let (sender, receiver) = oneshot::channel();
        self.node_server_sender.send(NodeMsg::RegisterPublisher {
            reply: sender,
            topic: topic.to_owned(),
            topic_type: T::ROS_TYPE_NAME.to_owned(),
            queue_size,
            msg_definition: T::DEFINITION.to_owned(),
            md5sum: T::MD5SUM.to_owned(),
        })?;
        let received = receiver.await?;
        Ok(received.map_err(|_err| {
            NodeError::IoError(io::Error::from(io::ErrorKind::ConnectionAborted))
        })?)
    }

    pub async fn register_service_client<T: RosServiceType>(
        &self,
        service_name: &Name,
    ) -> RosLibRustResult<mpsc::UnboundedSender<CallServiceRequest>> {
        let (sender, receiver) = oneshot::channel();
        match self
            .node_server_sender
            .send(NodeMsg::RegisterServiceClient {
                reply: sender,
                service: service_name.to_owned(),
                service_type: T::ROS_SERVICE_NAME.to_owned(),
                srv_definition: String::from_iter(
                    [T::Request::DEFINITION, "\n", T::Response::DEFINITION].into_iter(),
                ),
                md5sum: T::MD5SUM.to_owned(),
            }) {
            Ok(()) => Ok(receiver
                .await
                .map_err(|_err| RosLibRustError::Disconnected)?
                .map_err(|err| {
                    log::error!("Unable to register service client: {err}");
                    RosLibRustError::Disconnected
                })?),
            Err(_err) => Err(RosLibRustError::Disconnected),
        }
    }

    pub async fn register_subscriber<T: RosMessageType>(
        &self,
        topic: &str,
        queue_size: usize,
    ) -> Result<broadcast::Receiver<Vec<u8>>, NodeError> {
        let (sender, receiver) = oneshot::channel();
        self.node_server_sender.send(NodeMsg::RegisterSubscriber {
            reply: sender,
            topic: topic.to_owned(),
            topic_type: T::ROS_TYPE_NAME.to_owned(),
            queue_size,
            msg_definition: T::DEFINITION.to_owned(),
            md5sum: T::MD5SUM.to_owned(),
        })?;
        let received = receiver.await?;
        Ok(received.map_err(|err| {
            log::error!("Failed to register subscriber: {err}");
            NodeError::IoError(io::Error::from(io::ErrorKind::ConnectionAborted))
        })?)
    }

    pub async fn request_topic(
        &self,
        caller_id: &str,
        topic: &str,
        protocols: &[String],
    ) -> Result<ProtocolParams, NodeError> {
        let (sender, receiver) = oneshot::channel();
        self.node_server_sender.send(NodeMsg::RequestTopic {
            caller_id: caller_id.to_owned(),
            topic: topic.to_owned(),
            protocols: protocols.into(),
            reply: sender,
        })?;
        let received = receiver.await?;
        Ok(received.map_err(|err| {
            log::error!("Fail to coordinate channel between publisher and subscriber: {err}");
            NodeError::IoError(io::Error::from(io::ErrorKind::ConnectionAborted))
        })?)
    }
}

/// Represents a single "real" node, typically only one of these is expected per process
/// but nothing should specifically prevent that.
pub(crate) struct Node {
    // The xmlrpc client this node uses to make requests to master
    client: MasterClient,
    // Server which handles updates from the rosmaster and other ROS nodes
    _xmlrpc_server: XmlRpcServerHandle,
    // Receiver for requests to the Node actor
    node_msg_rx: mpsc::UnboundedReceiver<NodeMsg>,
    // Map of topic names to the publishing channels associated with the topic
    publishers: HashMap<String, Publication>,
    // Record of subscriptions this node has
    subscriptions: HashMap<String, Subscription>,
    // Map of topic names to the service client handles for each topic
    service_clients: HashMap<String, ServiceServerLink>,
    // TODO need signal to shutdown xmlrpc server when node is dropped
    host_addr: Ipv4Addr,
    hostname: String,
    node_name: Name,
}

impl Node {
    pub(crate) async fn new(
        master_uri: &str,
        hostname: &str,
        node_name: &Name,
        addr: Ipv4Addr,
    ) -> Result<NodeServerHandle, NodeError> {
        let (node_sender, node_receiver) = mpsc::unbounded_channel();
        let xml_server_handle = NodeServerHandle {
            node_server_sender: node_sender.clone(),
            // None here because this handle should not keep task alive
            _node_task: None,
        };
        // Create our xmlrpc server and bind our socket so we know our port and can determine our local URI
        let xmlrpc_server = XmlRpcServer::new(addr, xml_server_handle)?;
        let client_uri = format!("http://{hostname}:{}", xmlrpc_server.port());

        let rosmaster_client =
            MasterClient::new(master_uri, client_uri, node_name.to_string()).await?;
        let mut node = Self {
            client: rosmaster_client,
            _xmlrpc_server: xmlrpc_server,
            node_msg_rx: node_receiver,
            publishers: std::collections::HashMap::new(),
            subscriptions: std::collections::HashMap::new(),
            service_clients: std::collections::HashMap::new(),
            host_addr: addr,
            hostname: hostname.to_owned(),
            node_name: node_name.to_owned(),
        };

        let t = Arc::new(
            tokio::spawn(async move {
                loop {
                    match node.node_msg_rx.recv().await {
                        Some(NodeMsg::Shutdown) => {
                            log::info!("Shutdown requested, shutting down node");
                            break;
                        }
                        Some(node_msg) => {
                            node.handle_msg(node_msg).await;
                        }
                        None => {
                            break;
                        }
                    }
                }
            })
            .into(),
        );

        let node_server_handle = NodeServerHandle {
            node_server_sender: node_sender,
            _node_task: Some(t),
        };
        Ok(node_server_handle)
    }

    async fn handle_msg(&mut self, msg: NodeMsg) {
        match msg {
            NodeMsg::GetMasterUri { reply } => {
                let _ = reply.send(self.client.get_master_uri().to_owned());
            }
            NodeMsg::GetClientUri { reply } => {
                let _ = reply.send(self.client.client_uri().to_owned());
            }
            NodeMsg::GetSubscriptions { reply } => {
                let _ = reply.send(
                    self.subscriptions
                        .iter()
                        .map(|(topic_name, subscription)| {
                            (topic_name.clone(), subscription.topic_type().to_owned())
                        })
                        .collect(),
                );
            }
            NodeMsg::GetPublications { reply } => {
                let _ = reply.send(
                    self.publishers
                        .iter()
                        .map(|(key, entry)| (key.clone(), entry.topic_type().to_owned()))
                        .collect(),
                );
            }
            NodeMsg::SetPeerPublishers { topic, publishers } => {
                if let Some(subscription) = self.subscriptions.get_mut(&topic) {
                    for publisher_uri in publishers {
                        if let Err(err) = subscription.add_publisher_source(&publisher_uri).await {
                            log::error!(
                                "Unable to create subscribe stream for topic {topic}: {err}"
                            );
                        }
                    }
                } else {
                    log::warn!(
                        "Got peer publisher update for topic we weren't subscribed to, ignoring"
                    );
                }
            }
            NodeMsg::RegisterPublisher {
                reply,
                topic,
                topic_type,
                queue_size,
                msg_definition,
                md5sum,
            } => {
                let res = self
                    .register_publisher(topic, &topic_type, queue_size, msg_definition, md5sum)
                    .await;
                match res {
                    Ok(handle) => reply.send(Ok(handle)),
                    Err(err) => reply.send(Err(err.to_string())),
                }
                .expect("Failed to reply on oneshot");
            }
            NodeMsg::RegisterSubscriber {
                reply,
                topic,
                topic_type,
                queue_size,
                msg_definition,
                md5sum,
            } => {
                let _ = reply.send(
                    self.register_subscriber(
                        &topic,
                        &topic_type,
                        queue_size,
                        &msg_definition,
                        &md5sum,
                    )
                    .await
                    .map_err(|err| err.to_string()),
                );
            }
            NodeMsg::RegisterServiceClient {
                reply,
                service,
                service_type,
                srv_definition,
                md5sum,
            } => {
                let _ = reply.send(
                    self.register_service_client(&service, &service_type, &srv_definition, &md5sum)
                        .await
                        .map_err(|err| err.to_string()),
                );
            }
            NodeMsg::RequestTopic {
                reply,
                topic,
                protocols,
                ..
            } => {
                // TODO: Should move the actual implementation similar to RegisterPublisher
                if protocols
                    .iter()
                    .find(|proto| proto.as_str() == "TCPROS")
                    .is_some()
                {
                    if let Some((_key, publishing_channel)) =
                        self.publishers.iter().find(|(key, _pub)| *key == &topic)
                    {
                        let protocol_params = ProtocolParams {
                            hostname: self.hostname.clone(),
                            protocol: String::from("TCPROS"), // Hardcoded as the only option for now
                            port: publishing_channel.port(),
                        };
                        let _ = reply.send(Ok(protocol_params));
                    } else {
                        let err_str = format!("Got request for topic {topic} from subscriber which this node does not publish");
                        log::warn!("{err_str}");
                        let _ = reply.send(Err(err_str));
                    }
                } else {
                    let err_str = format!(
                        "No supported protocols in the request from the subscriber: {protocols:?}"
                    );
                    log::error!("{err_str}");
                    let _ = reply.send(Err(err_str));
                }
            }
            NodeMsg::Shutdown => {
                unreachable!("This node msg is handled in the wrapping handling code");
            }
        }
    }

    async fn register_subscriber(
        &mut self,
        topic: &str,
        topic_type: &str,
        queue_size: usize,
        msg_definition: &str,
        md5sum: &str,
    ) -> Result<broadcast::Receiver<Vec<u8>>, NodeError> {
        match self.subscriptions.iter().find(|(key, _)| *key == topic) {
            Some((_topic, subscription)) => Ok(subscription.get_receiver()),
            None => {
                let mut subscription = Subscription::new(
                    &self.node_name,
                    &topic,
                    &topic_type,
                    queue_size,
                    msg_definition.to_owned(),
                    md5sum.to_owned(),
                );
                let current_publishers = self.client.register_subscriber(topic, topic_type).await?;
                for publisher in current_publishers {
                    if let Err(err) = subscription.add_publisher_source(&publisher).await {
                        log::error!("Unable to create subscriber connection to {publisher} for {topic}: {err}");
                    }
                }
                let receiver = subscription.get_receiver();
                self.subscriptions.insert(topic.to_owned(), subscription);
                Ok(receiver)
            }
        }
    }

    async fn register_publisher(
        &mut self,
        topic: String,
        topic_type: &str,
        queue_size: usize,
        msg_definition: String,
        md5sum: String,
    ) -> Result<mpsc::Sender<Vec<u8>>, NodeError> {
        let existing_entry = {
            self.publishers.iter().find_map(|(key, value)| {
                if key.as_str() == &topic {
                    if value.topic_type() == topic_type {
                        Some(Ok(value.get_sender()))
                    } else {
                        Some(Err(NodeError::IoError(std::io::Error::from(
                            std::io::ErrorKind::AddrInUse,
                        ))))
                    }
                } else {
                    None
                }
            })
        };

        if let Some(handle) = existing_entry {
            Ok(handle?)
        } else {
            let channel = Publication::new(
                &self.node_name,
                false,
                &topic,
                self.host_addr,
                queue_size,
                &msg_definition,
                &md5sum,
                topic_type,
            )
            .await
            .map_err(|err| {
                log::error!("Failed to create publishing channel: {err:?}");
                err
            })?;
            let handle = channel.get_sender();
            self.publishers.insert(topic.clone(), channel);
            let _current_subscribers = self.client.register_publisher(&topic, topic_type).await?;
            Ok(handle)
        }
    }

    async fn register_service_client(
        &mut self,
        service: &Name,
        service_type: &str,
        srv_definition: &str,
        md5sum: &str,
    ) -> Result<mpsc::UnboundedSender<CallServiceRequest>, Box<dyn std::error::Error>> {
        let service_name = service.resolve_to_global(&self.node_name).to_string();
        let existing_entry = {
            self.service_clients.iter().find_map(|(key, value)| {
                if key.as_str() == &service_name {
                    if value.service_type() == service_type {
                        Some(Ok(value.get_sender()))
                    } else {
                        Some(Err(Box::new(std::io::Error::from(
                            std::io::ErrorKind::AddrInUse,
                        ))))
                    }
                } else {
                    None
                }
            })
        };

        if let Some(handle) = existing_entry {
            Ok(handle?)
        } else {
            let service_uri = self.client.lookup_service(&service_name).await?;
            let server_link = ServiceServerLink::new(
                &self.node_name,
                &service_name,
                service_type,
                &service_uri,
                srv_definition,
                md5sum,
            )
            .await?;
            let handle = server_link.get_sender();
            self.service_clients.insert(service_name, server_link);
            Ok(handle)
        }
    }
}<|MERGE_RESOLUTION|>--- conflicted
+++ resolved
@@ -1,7 +1,3 @@
-<<<<<<< HEAD
-=======
-use super::{NodeError, ProtocolParams};
->>>>>>> 7b663974
 use crate::{
     ros1::{
         names::Name,
@@ -9,18 +5,13 @@
         publisher::Publication,
         service_client::{CallServiceRequest, ServiceServerLink},
         subscriber::Subscription,
-        MasterClient, ProtocolParams,
+        MasterClient, NodeError, ProtocolParams,
     },
     RosLibRustError, RosLibRustResult,
 };
 use abort_on_drop::ChildTask;
-<<<<<<< HEAD
 use roslibrust_codegen::{RosMessageType, RosServiceType};
-use std::{collections::HashMap, net::Ipv4Addr, sync::Arc};
-=======
-use roslibrust_codegen::RosMessageType;
 use std::{collections::HashMap, io, net::Ipv4Addr, sync::Arc};
->>>>>>> 7b663974
 use tokio::sync::{broadcast, mpsc, oneshot};
 
 #[derive(Debug)]
