use byteorder::{LittleEndian, ReadBytesExt, WriteBytesExt};
use log::*;
use std::io::{Cursor, Read, Write};
use tokio::net::TcpStream;

use super::names::Name;

// Implementation of ConnectionHeader is based off of ROS documentation here:
// https://wiki.ros.org/ROS/Connection%20Header
// and here:
// https://wiki.ros.org/ROS/TCPROS
#[derive(Clone, Debug)]

pub struct ConnectionHeader {
    pub caller_id: String,
<<<<<<< HEAD
    pub latching: bool,
    pub msg_definition: String,
    pub md5sum: Option<String>,
=======
    pub latching: bool, // TODO this field should be optional and None for service clients and servers
    pub msg_definition: String, // TODO this should be optional and None for service clients and servers
    pub md5sum: String,
>>>>>>> 8e56b24d
    // TODO we may want to distinguish between service and topic headers with different types?
    pub service: Option<String>,
    pub topic: Option<String>,
    pub topic_type: String,
    pub tcp_nodelay: bool, // TODO this field should be optional and None for service clients and servers
                           // TODO service client may include "persistent" here
                           // TODO service server only has to respond with caller_id (all other fields optional)
}

impl ConnectionHeader {
    /// Parses a connection header from a byte array
    /// This specifically expects to start at the first byte of the first field
    /// of the header and bypass the bytes representing the length of the header
    pub fn from_bytes(header_data: &[u8]) -> std::io::Result<ConnectionHeader> {
        let mut cursor = Cursor::new(header_data);

        let mut msg_definition = String::new();
        let mut caller_id = String::new();
        let mut latching = false;
        let mut md5sum = None;
        let mut topic = None;
        let mut service = None;
        let mut topic_type = String::new();
        let mut tcp_nodelay = false;

        // TODO: Unhandled: error, persistent
        while cursor.position() < header_data.len() as u64 {
            let field_length = cursor.read_u32::<LittleEndian>()? as usize;
            let mut field = vec![0u8; field_length];
            cursor.read_exact(&mut field)?;
            let field = String::from_utf8(field).map_err(|e| {
                warn!("Failed to parse field in connection header as valid utf8: {e:#?}");
                std::io::ErrorKind::InvalidData
            })?;
            let equals_pos = match field.find('=') {
                Some(pos) => pos,
                None => continue,
            };
            if field.starts_with("message_definition=") {
                field[equals_pos + 1..].clone_into(&mut msg_definition);
            } else if field.starts_with("callerid=") {
                field[equals_pos + 1..].clone_into(&mut caller_id);
            } else if field.starts_with("latching=") {
                let mut latching_str = String::new();
                field[equals_pos + 1..].clone_into(&mut latching_str);
                latching = &latching_str != "0";
            } else if field.starts_with("md5sum=") {
                let mut md5sum_str = String::new();
                field[equals_pos + 1..].clone_into(&mut md5sum_str);
                md5sum = Some(md5sum_str);
            } else if field.starts_with("topic=") {
                let mut topic_str = String::new();
                field[equals_pos + 1..].clone_into(&mut topic_str);
                topic = Some(topic_str);
            } else if field.starts_with("service=") {
                let mut service_str = String::new();
                field[equals_pos + 1..].clone_into(&mut service_str);
                service = Some(service_str);
            } else if field.starts_with("type=") {
                field[equals_pos + 1..].clone_into(&mut topic_type);
            } else if field.starts_with("tcp_nodelay=") {
                let mut tcp_nodelay_str = String::new();
                field[equals_pos + 1..].clone_into(&mut tcp_nodelay_str);
                tcp_nodelay = &tcp_nodelay_str != "0";
            } else if field.starts_with("error=") {
                log::error!("Error reported in TCPROS connection header: {field}");
            } else {
                log::warn!("Encountered unhandled field in connection header: {field}");
            }
        }

        Ok(ConnectionHeader {
            caller_id,
            latching,
            msg_definition,
            md5sum,
            topic,
            service,
            topic_type,
            tcp_nodelay,
        })
    }

    /// Serializes the connection header to a byte array
    /// to_publisher (currently) controls whether or not tcp_nodelay is included
    /// we should probably change that
    pub fn to_bytes(&self, to_publisher: bool) -> std::io::Result<Vec<u8>> {
        let mut header_data = Vec::with_capacity(1024);
        // Start by skipping the length header since we don't know yet
        header_data.write_u32::<LittleEndian>(0)?;

        let caller_id_str = format!("callerid={}", self.caller_id);
        header_data.write_u32::<LittleEndian>(caller_id_str.len() as u32)?;
        header_data.write(caller_id_str.as_bytes())?;

        let latching_str = format!("latching={}", if self.latching { 1 } else { 0 });
        header_data.write_u32::<LittleEndian>(latching_str.len() as u32)?;
        header_data.write(latching_str.as_bytes())?;

        if let Some(md5sum) = self.md5sum.as_ref() {
            let md5sum = format!("md5sum={}", md5sum);
            header_data.write_u32::<LittleEndian>(md5sum.len() as u32)?;
            header_data.write(md5sum.as_bytes())?;
        }

        let msg_definition = format!("message_definition={}", self.msg_definition);
        header_data.write_u32::<LittleEndian>(msg_definition.len() as u32)?;
        header_data.write(msg_definition.as_bytes())?;

        if to_publisher {
            let tcp_nodelay = format!("tcp_nodelay={}", if self.tcp_nodelay { 1 } else { 0 });
            header_data.write_u32::<LittleEndian>(tcp_nodelay.len() as u32)?;
            header_data.write(tcp_nodelay.as_bytes())?;
        }

        if let Some(topic) = self.topic.as_ref() {
            let topic = format!("topic={}", topic);
            header_data.write_u32::<LittleEndian>(topic.len() as u32)?;
            header_data.write(topic.as_bytes())?;
        }

        if let Some(service) = self.service.as_ref() {
            let service = format!("service={}", service);
            header_data.write_u32::<LittleEndian>(service.len() as u32)?;
            header_data.write(service.as_bytes())?;
        }

        let topic_type = format!("type={}", self.topic_type);
        header_data.write_u32::<LittleEndian>(topic_type.len() as u32)?;
        header_data.write(topic_type.as_bytes())?;

        // Now that we know the length, stick its value in the first 4 bytes
        let total_length = (header_data.len() - 4) as u32;
        for (idx, byte) in total_length.to_le_bytes().iter().enumerate() {
            header_data[idx] = *byte;
        }

        Ok(header_data)
    }
}

/// Creates a new TCP connection to the given server URI and sends the connection header.
/// The only current user of this is service clients.
pub async fn establish_connection(
    node_name: &Name,
    topic_name: &str,
    server_uri: &str,
    conn_header: ConnectionHeader,
) -> Result<TcpStream, std::io::Error> {
    use tokio::io::{AsyncReadExt, AsyncWriteExt};

    // Okay in Shane's version of this the server_uri is coming in as "rosrpc://localhost:41105"
    // which is causing this to break...
    // Not sure what that is the fault of, but I'm going to try to clean up the address here
    // I think the correct way of doing this would be with some king of URI parsing library, for now being very lazy
    // TODO confirm if all libs respond with rosrpc:// or not...
    let server_uri = &server_uri.replace("rosrpc://", "");

    let mut stream = TcpStream::connect(server_uri).await.map_err(
        |err| {
            log::error!(
                "Failed to establish TCP connection to server {server_uri} for topic {topic_name}: {err}"
            );
            err
        },
    )?;

    let conn_header_bytes = conn_header.to_bytes(true)?;
    stream.write_all(&conn_header_bytes[..]).await?;

    let mut header_len_bytes = [0u8; 4];
    let _header_bytes = stream.read_exact(&mut header_len_bytes).await?;
    let header_len = u32::from_le_bytes(header_len_bytes) as usize;

    let mut responded_header_bytes = Vec::with_capacity(header_len);
    let bytes = stream.read_buf(&mut responded_header_bytes).await?;
    if let Ok(responded_header) = ConnectionHeader::from_bytes(&responded_header_bytes[..bytes]) {
        // TODO we should really examine this md5sum logic...
        // according to the ROS documentation, the service isn't required to respond
        // with anything other than caller_id
        // if conn_header.md5sum != responded_header.md5sum {
        //     log::error!(
        //         "Tried to connect to {node_name} for {topic_name}, but md5sums do not match. Expected {}, received {}",
        //         conn_header.md5sum,
        //         responded_header.md5sum
        //     );
        //     return Err(std::io::ErrorKind::InvalidData.into());
        // }

        log::debug!(
            "Established connection with node {node_name} for topic {:?}",
            conn_header.topic
        );
        Ok(stream)
    } else {
        log::error!("Could not parse connection header data sent by server");
        Err(std::io::ErrorKind::InvalidData)
    }
    .map_err(std::io::Error::from)
}

#[cfg(test)]
mod test {
    use super::ConnectionHeader;

    // From ROS website: http://wiki.ros.org/ROS/Connection%20Header
    #[test_log::test]
    fn ros_example_header() {
        let bytes: Vec<u8> = vec![
            0x20, 0x00, 0x00, 0x00, 0x6d, 0x65, 0x73, 0x73, 0x61, 0x67, 0x65, 0x5f, 0x64, 0x65,
            0x66, 0x69, 0x6e, 0x69, 0x74, 0x69, 0x6f, 0x6e, 0x3d, 0x73, 0x74, 0x72, 0x69, 0x6e,
            0x67, 0x20, 0x64, 0x61, 0x74, 0x61, 0x0a, 0x0a, 0x25, 0x00, 0x00, 0x00, 0x63, 0x61,
            0x6c, 0x6c, 0x65, 0x72, 0x69, 0x64, 0x3d, 0x2f, 0x72, 0x6f, 0x73, 0x74, 0x6f, 0x70,
            0x69, 0x63, 0x5f, 0x34, 0x37, 0x36, 0x37, 0x5f, 0x31, 0x33, 0x31, 0x36, 0x39, 0x31,
            0x32, 0x37, 0x34, 0x31, 0x35, 0x35, 0x37, 0x0a, 0x00, 0x00, 0x00, 0x6c, 0x61, 0x74,
            0x63, 0x68, 0x69, 0x6e, 0x67, 0x3d, 0x31, 0x27, 0x00, 0x00, 0x00, 0x6d, 0x64, 0x35,
            0x73, 0x75, 0x6d, 0x3d, 0x39, 0x39, 0x32, 0x63, 0x65, 0x38, 0x61, 0x31, 0x36, 0x38,
            0x37, 0x63, 0x65, 0x63, 0x38, 0x63, 0x38, 0x62, 0x64, 0x38, 0x38, 0x33, 0x65, 0x63,
            0x37, 0x33, 0x63, 0x61, 0x34, 0x31, 0x64, 0x31, 0x0e, 0x00, 0x00, 0x00, 0x74, 0x6f,
            0x70, 0x69, 0x63, 0x3d, 0x2f, 0x63, 0x68, 0x61, 0x74, 0x74, 0x65, 0x72, 0x14, 0x00,
            0x00, 0x00, 0x74, 0x79, 0x70, 0x65, 0x3d, 0x73, 0x74, 0x64, 0x5f, 0x6d, 0x73, 0x67,
            0x73, 0x2f, 0x53, 0x74, 0x72, 0x69, 0x6e, 0x67,
        ];

        let header = ConnectionHeader::from_bytes(&bytes).unwrap();
        assert_eq!(header.msg_definition, "string data\n\n");
        assert_eq!(header.caller_id, "/rostopic_4767_1316912741557");
        assert_eq!(header.latching, true);
        assert_eq!(header.topic, Some("/chatter".to_owned()));
        assert_eq!(header.topic_type, "std_msgs/String");
    }
}<|MERGE_RESOLUTION|>--- conflicted
+++ resolved
@@ -13,15 +13,9 @@
 
 pub struct ConnectionHeader {
     pub caller_id: String,
-<<<<<<< HEAD
-    pub latching: bool,
-    pub msg_definition: String,
-    pub md5sum: Option<String>,
-=======
     pub latching: bool, // TODO this field should be optional and None for service clients and servers
     pub msg_definition: String, // TODO this should be optional and None for service clients and servers
-    pub md5sum: String,
->>>>>>> 8e56b24d
+    pub md5sum: Option<String>,
     // TODO we may want to distinguish between service and topic headers with different types?
     pub service: Option<String>,
     pub topic: Option<String>,
