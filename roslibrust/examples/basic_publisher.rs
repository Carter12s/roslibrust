use log::*;
use roslibrust::Client;

roslibrust_codegen_macro::find_and_generate_ros_messages!("roslibrust/local_msgs");

/// This example creates a client, and publishes a message to the topic "talker"
/// Running this example at the same time as subscribe_and_log will have the two examples
/// pass messages between each other.
/// To run this example a rosbridge websocket server should be running at the deafult port (9090).
#[tokio::main(flavor = "multi_thread")]
async fn main() -> Result<(), Box<dyn std::error::Error + Send + Sync>> {
    simple_logger::SimpleLogger::new()
        .with_level(log::LevelFilter::Debug)
        .without_timestamps() // required for running wsl2
        .init()
        .unwrap();

    let mut client = Client::new("ws://localhost:9090").await?;

<<<<<<< HEAD
    let publisher = client.advertise::<Header>("talker").await?;
=======
    let mut publisher = client.advertise::<std_msgs::Header>("talker").await?;
>>>>>>> 20f23a84

    loop {
        let msg = std_msgs::Header::default();
        info!("About to publish");
        publisher.publish(msg).await.unwrap();
        info!("Published msg...");
        tokio::time::sleep(tokio::time::Duration::from_secs(1)).await;
    }
}<|MERGE_RESOLUTION|>--- conflicted
+++ resolved
@@ -16,12 +16,7 @@
         .unwrap();
 
     let mut client = Client::new("ws://localhost:9090").await?;
-
-<<<<<<< HEAD
-    let publisher = client.advertise::<Header>("talker").await?;
-=======
-    let mut publisher = client.advertise::<std_msgs::Header>("talker").await?;
->>>>>>> 20f23a84
+    let publisher = client.advertise::<std_msgs::Header>("talker").await?;
 
     loop {
         let msg = std_msgs::Header::default();
