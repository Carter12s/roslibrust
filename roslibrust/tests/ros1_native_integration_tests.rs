--- conflicted
+++ resolved
@@ -466,7 +466,6 @@
         )));
     }
 
-<<<<<<< HEAD
     #[test_log::test(tokio::test)]
     #[cfg(all(feature = "ros1_test", feature = "topic_provider"))]
     async fn topic_provider_publish_functionality_test() {
@@ -475,7 +474,7 @@
 
         // Dropping watchdog at end of function cancels watchdog
         // This test can hang which gives crappy debug output
-        let watchdog: abort_on_drop::ChildTask<()> = tokio::spawn(async move {
+        let _watchdog: abort_on_drop::ChildTask<()> = tokio::spawn(async move {
             tokio::time::sleep(std::time::Duration::from_secs(2)).await;
             error!("Test watchdog tripped...");
             std::process::exit(-1);
@@ -541,7 +540,8 @@
         // Confirm we got the message
         let msg = sub.next().await.unwrap().unwrap();
         assert_eq!(msg.data, "hello world from rosbridge");
-=======
+    }
+
     /// Test that we correctly purge references to publishers, subscribers and services servers when a node shuts down
     #[test_log::test(tokio::test)]
     async fn node_cleanup() {
@@ -600,6 +600,5 @@
         assert!(!data.is_publishing("/test_cleanup_pub", "/test_node_cleanup"));
         assert!(!data.is_subscribed("/test_cleanup_sub", "/test_node_cleanup"));
         assert!(!data.is_service_provider("/test_cleanup_srv", "/test_node_cleanup"));
->>>>>>> 074f0d57
     }
 }