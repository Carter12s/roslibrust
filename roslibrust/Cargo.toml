--- conflicted
+++ resolved
@@ -4,17 +4,11 @@
 authors = ["carter <carter@amprobotics.com>"]
 edition = "2021"
 license = "MIT"
-<<<<<<< HEAD
 readme = "../README.md"
-=======
 description = "An library for interfacing with the ROS's rosbridge_server"
-readme = "READEME.md"
 repository = "https://github.com/Carter12s/roslibrust"
 keywords = ["ROS", "robotics", "websocket", "json", "async"]
 categories = ["science::robotics"]
->>>>>>> bce202db
-
-# See more keys and their definitions at https://doc.rust-lang.org/cargo/reference/manifest.html
 
 [dependencies]
 anyhow = "1.0.58"
