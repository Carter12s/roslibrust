--- conflicted
+++ resolved
@@ -30,14 +30,11 @@
 
 ### Changed
 
-<<<<<<< HEAD
  - Removed `rosapi` module and functionality. Will likely return in a separate crate in the future.
  - Removed `find_and_generate_ros_messages_relative_to_manifest_dir!` this proc_macro was changing the current working directory of the compilation job resulting in a variety of strange compilation behaviors. Build.rs scripts are recommended for use cases requiring fine
  grained control of message generation.
-=======
  - The function interface for top level generation functions in `roslibrust_codegen` have been changed to include the list of dependent
 filesystem paths that should trigger re-running code generation. Note: new files added to the search paths will not be automatically detected.
->>>>>>> 7c248ea4
 
 ## 0.8.0 - October 4th, 2023
 
