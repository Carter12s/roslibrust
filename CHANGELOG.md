# Changelog

All notable changes to this project will be documented in this file.

## Release Instructions

Steps:

- Starting on master
- Edit change log
- Revise the version numbers in Cargo.toml files
- Commit the changes
- Release packages in order: roslibrust_codegen -> roslibrust_codegen_macro -> roslibrust
- Push to master
- Tag and push tag

Note: need to publish with `cargo publish --all-features`

The format is based on [Keep a Changelog](https://keepachangelog.com/en/1.0.0/),
and this project adheres to [Semantic Versioning](https://semver.org/spec/v2.0.0.html).

## Unreleased

### Added

<<<<<<< HEAD
- roslibrust_mock now provides a basic mock implementation of roslibrust's generic traits for use in building automated testing of nodes.
=======
- roslibrust_zenoh now proivides a Zenoh client that is compatible with the zenoh-ros1-plugin / zenoh-ros1-bridge
>>>>>>> 81b4a3ef

### Fixed

- Keeping a ros1::ServiceServer alive no longer keeps the underlying node alive past the last ros1::NodeHandle being dropped.
- Dropping the last ros1::NodeHandle results in the node cleaning up any advertises, subscriptions, and services with the ROS master.
- Generated code now includes various lint attributes to suppress warnings.
- TCPROS header parsing now ignores (the undocumented fields) response_type and request_type and doesn't produce warnings on them.
- ROS1 native service servers now respect the "persistent" header field, and automatically close the underlying TCP socket after a single request unless persistent is set to 1 in the connection header.

### Changed

- Internal integral type Time changed from u32 to i32 representation to better align with ROS1
- Conversions between ROS Time and Duration to std::time::Time and std::time::Duration switched to TryFrom as they can be fallible.

## 0.11.1

### Added

### Fixed

- ROS1 Native Publishers no longer occasionally truncate very large messages when configured with latching

### Changed

- Passing of large messages containing uint8[] arrays is now substantially faster
- Generated code now relies on serde_bytes to enable faster handling of uint8[] arrays
- Switched to a fork of serde_rosmsg to enable faster handling of uint8[] arrays

## 0.11.0

### Added

- ROS1 Native Publishers now support latching behavior
- The XML RPC client for interacting directly with the rosmaster server has been exposed as a public API
- Experimental: Initial support for writing generic clients that can be compile time specialized for rosbridge or ros1
- Can subscribe to any topic and get raw bytes instead of a deserialized message of known type
- Can publish to any topic and send raw bytes instead of a deserialized message

### Fixed

- ROS1 Native Publishers correctly call unadvertise when dropped
- ROS1 Native Publishers no longer occasionally truncate very large messages (>5MB)

### Changed

- ROS1 Node Handle's advertise() now requires a latching argument
- RosBridge ClientHandle [call_service()] is now templated on the service type instead of on both the request and response type.
This is to bring it in line with the ROS1 API.
- RosBridge ClientHandle::Publisher publish() now takes a reference to the message instead of taking ownership.
This is to bring it in line with the ROS1 API.
- The RosServiceType trait used by codegen now requires 'static + Send + Sync this will not affect any generated types, but custom types may have issue.

## 0.10.2 - August 3rd, 2024

### Added

### Fixed

- Bug with message_definitions provided by Publisher in the connection header not being the fully expanded definition.
- Bug with ROS1 native subscribers not being able to receive messages larger than 4096 bytes.

### Changed

## 0.10.1 - July 5th, 2024

### Added

### Fixed

- Bug with ros1 native publishers not parsing connection headers correctly

### Changed

## 0.10.0 - July 5th, 2024

### Added

- ROS1 native service servers and service clients are now supported (experimental feature)

### Fixed

- The reconnection logic for rosbridge clients was fundamentally broken and failing to reconnect. This has been fixed.
- Generic subscriptions coming from rospy that specified "*" as the md5sum were not properly handled. This has been fixed.

### Changed

- Code generated by roslibrust_codegen now depends only on libraries exposed by roslibrust_codegen. This means that
crates that were previously adding dependencies on serde, serde-big-array, and smart-default will no longer need to do so.
- A significant reworking of the error types in the ROS1 native client was performed to move away from the `Box<dyn Error + Send + Sync>` pattern and instead use the `anyhow` crate.

## 0.9.0 - May 13th, 2024

### Added

- The build.rs example in example_package now correctly informs cargo of filesystem dependencies
- The `advertise_service` method in `rosbridge/client.rs` now accepts closures
- Expose additional methods useful for custom cases not using package manifests or standard ROS2 setups

### Fixed

- Messages containing fixed sized arrays now successfully serialize and deserialize when using ROS1 native communication

### Changed

- The function interface for top level generation functions in `roslibrust_codegen` have been changed to include the list of dependent
filesystem paths that should trigger re-running code generation. Note: new files added to the search paths will not be automatically detected.
- [Breaking Change] Codegen now generates fixed sized arrays as arrays [T; N] instead of Vec<T>
- Removed `find_and_generate_ros_messages_relative_to_manifest_dir!` this proc_macro was changing the current working directory of the compilation job resulting in a variety of strange compilation behaviors. Build.rs scripts are recommended for use cases requiring fine grained control of message generation.
- The function interface for top level generation functions in `roslibrust_codegen` have been changed to include the list of dependent filesystem paths that should trigger re-running code generation. Note: new files added to the search paths will not be automatically detected.
- Refactor the `ros1::node` module into separate smaller pieces. This should be invisible externally (and no changes to examples were required).

## 0.8.0 - October 4th, 2023

### Added

- Experimental support for ROS1 native communication behind the `ros1` feature flag
- Generation of C++ source added via `roslibrust_genmsg` along with arbitrary languages via passed in templates
- Generation of Rust source for actions
- Example for custom generic message usage with rosbridge
- Example for async native ROS1 listener
- Example for async native ROS1 publisher


### Fixed

- Incorrect handling of ROS1 message string constants

### Changed

- `crawl` function in `roslibrust_codegen` updated to a more flexible API
- Overhaul of error handling in roslibrust_codegen to bubble errors up, and remove use of panic! and unwrap(). Significantly better error messages should be produced from proc_macros and build.rs files. Direct usages of the API will need to be updated to handle the returned error type.
- RosMessageType trait now has associated constants for MD5SUM and DEFINITION to enable ROS1 native support. These constants are optional at this time with a default value of "" provided.

## 0.7.0 - March 13, 2022

### Added

- Support for default field values in ROS2 messages
- Added public APIs for getting message data from search and for generating Rust code given message data in roslibrust_codegen
- More useful logs available when running codegen
- Refactor some of the public APIs and types in roslibrust_codegen (concept of `ParsedMessageFile` vs `MessageFile`)
- Added a method `get_md5sum` to `MessageFile`
- Additional code generation API and macro which excludes `ROS_PACKAGE_PATH`

### Fixed

- Bug causing single quoted string constants in message files to not be parsed correctly
- Bug causing float constants in message files to cause compiler errors because `f32 = 0;` is not allowed in rust
- Bug where packages were not properly de-duplicated during discovery.

### Changed

- `advertise_service` and `subscribe` methods on ClientHandle were changed from needing `&mut self` to `&self`

## 0.6.0 - December 12, 2022

### Added

- Initial support for ROS2 message generation
- Initial integration testing for ROS2 all basic functionality covered
- CI testing for Humble

### Fixed

- The generated `char` type within rust is now u8.
- Package names are now determined by the `name` tag within package.xml instead of by directory name

## 0.5.2 - October 31, 2022

### Changed

- No longer generate empty `impl` blocks from message structs that have not associated constants
- Significant improvement to documentation with expanded examples

### Fixed

- `advertise_service` no longer panics if multiple advertise attempts made to same topic

## 0.5.1 - September 18, 2022

Fix to docs.rs build.

## 0.5.0 - September 18, 2022

### Added

- Service server example

### Changed

- `Client` is now `ClientHandle`
- All identifiers in generated code are now escaped with `r#`
- `advertise_service` now returns a `ServiceHandle` which controls the lifetime of the service

### Fixed

- Fixed issue where the spin and reconnect context would never drop even if there were no more `ClientHandle`s
- Fixed parsing issue with triple dashes in comments of service files
- Fixed bug in generation where message properties or constants had names conflicting with Rust reserved keywords

## 0.4.0 - September 18, 2022

Yanked version due to failed publish

## 0.3.0 - September 18, 2022

Yanked version due to failed publish

## 0.2.0 - September 1, 2022

### Added

- Support for service servers
- Into<> helpers for Time and Duration for tokio and std

### Fixed

- Failure in message generation caused by files without extensions
- Failure in message generation caused by failing to quote around string constants
- Failure in message generation caused by bad design of integral types TimeI and DurationI

## 0.1.0 - August 28, 2022

Initial public release

## 0.0.3 - Unreleased

## 0.0.2 - Unreleased

## 0.0.1 - Unreleased<|MERGE_RESOLUTION|>--- conflicted
+++ resolved
@@ -23,11 +23,8 @@
 
 ### Added
 
-<<<<<<< HEAD
 - roslibrust_mock now provides a basic mock implementation of roslibrust's generic traits for use in building automated testing of nodes.
-=======
 - roslibrust_zenoh now proivides a Zenoh client that is compatible with the zenoh-ros1-plugin / zenoh-ros1-bridge
->>>>>>> 81b4a3ef
 
 ### Fixed
 
