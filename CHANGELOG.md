# Changelog

All notable changes to this project will be documented in this file.

## Release Instructions:

Steps:

- Starting on master
- Edit change log
- Revise the version numbers in Cargo.toml files
- Commit the changes
- Release packages in order: roslibrust_codegen -> roslibrust_codegen_macro -> roslibrust
- Push to master
- Tag and push tag

Note: need to publish with `cargo publish --all-features`

The format is based on [Keep a Changelog](https://keepachangelog.com/en/1.0.0/),
and this project adheres to [Semantic Versioning](https://semver.org/spec/v2.0.0.html).


## Current - Unreleased

### Added

- The build.rs example in example_package now correctly informs cargo of filesystem dependencies
<<<<<<< HEAD
- The `advertise_serveice` method in `rosbridge/client.rs` now accepts closures
- Expose additional methods useful for custom cases not using package manifests or standard ROS2 setups
=======
- The `advertise_service` method in `rosbridge/client.rs` now accepts closures 
>>>>>>> 7d9a2a60

### Fixed

### Changed

 - Removed `find_and_generate_ros_messages_relative_to_manifest_dir!` this proc_macro was changing the current working directory of the compilation job resulting in a variety of strange compilation behaviors. Build.rs scripts are recommended for use cases requiring fine grained control of message generation.
 - The function interface for top level generation functions in `roslibrust_codegen` have been changed to include the list of dependent filesystem paths that should trigger re-running code generation. Note: new files added to the search paths will not be automatically detected.
 - Refactor the `ros1::node` module into separate smaller pieces. This should be invisible externally (and no changes to examples were required).

## 0.8.0 - October 4th, 2023

### Added

 - Experimental support for ROS1 native communication behind the `ros1` feature flag
 - Generation of C++ source added via `roslibrust_genmsg` along with arbitrary languages via passed in templates
 - Generation of Rust source for actions
 - Example for custom generic message usage with rosbridge
 - Example for async native ROS1 listener
 - Example for async native ROS1 publisher


### Fixed

 - Incorrect handling of ROS1 message string constants

### Changed

 - `crawl` function in `roslibrust_codegen` updated to a more flexible API
 - Overhaul of error handling in roslibrust_codegen to bubble errors up, and remove use of panic! and unwrap(). Significantly better error messages should be produced from proc_macros and build.rs files. Direct usages of the API will need to be updated to handle the returned error type.
 - RosMessageType trait now has associated constants for MD5SUM and DEFINITION to enable ROS1 native support. These constants are optional at this time with a default value of "" provided.

## 0.7.0 - March 13, 2022

### Added

 - Support for default field values in ROS2 messages
 - Added public APIs for getting message data from search and for generating Rust code given message data in roslibrust_codegen
 - More useful logs available when running codegen
 - Refactor some of the public APIs and types in roslibrust_codegen (concept of `ParsedMessageFile` vs `MessageFile`)
 - Added a method `get_md5sum` to `MessageFile`
 - Additional code generation API and macro which excludes `ROS_PACKAGE_PATH`

### Fixed

- Bug causing single quoted string constants in message files to not be parsed correctly
- Bug causing float constants in message files to cause compiler errors because `f32 = 0;` is not allowed in rust
- Bug where packages were not properly de-duplicated during discovery.

### Changed

- `advertise_service` and `subscribe` methods on ClientHandle were changed from needing `&mut self` to `&self`

## 0.6.0 - December 12, 2022

### Added

- Initial support for ROS2 message generation
- Initial integration testing for ROS2 all basic functionality covered
- CI testing for Humble

### Fixed

- The generated `char` type within rust is now u8.
- Package names are now determined by the `name` tag within package.xml instead of by directory name

## 0.5.2 - October 31, 2022

### Changed

- No longer generate empty `impl` blocks from message structs that have not associated constants
- Significant improvement to documentation with expanded examples

### Fixed

- `advertise_service` no longer panics if multiple advertise attempts made to same topic

## 0.5.1 - September 18, 2022

Fix to docs.rs build.

## 0.5.0 - September 18, 2022

### Added

- Service server example

### Changed

- `Client` is now `ClientHandle`
- All identifiers in generated code are now escaped with `r#`
- `advertise_service` now returns a `ServiceHandle` which controls the lifetime of the service

### Fixed

- Fixed issue where the spin and reconnect context would never drop even if there were no more `ClientHandle`s
- Fixed parsing issue with triple dashes in comments of service files
- Fixed bug in generation where message properties or constants had names conflicting with Rust reserved keywords

## 0.4.0 - September 18, 2022

Yanked version due to failed publish

## 0.3.0 - September 18, 2022

Yanked version due to failed publish

## 0.2.0 - September 1, 2022

### Added

- Support for service servers
- Into<> helpers for Time and Duration for tokio and std

### Fixed

- Failure in message generation caused by files without extensions
- Failure in message generation caused by failing to quote around string constants
- Failure in message generation caused by bad design of integral types TimeI and DurationI

## 0.1.0 - August 28, 2022

Initial public release

## 0.0.3 - Unreleased

## 0.0.2 - Unreleased

## 0.0.1 - Unreleased<|MERGE_RESOLUTION|>--- conflicted
+++ resolved
@@ -25,12 +25,8 @@
 ### Added
 
 - The build.rs example in example_package now correctly informs cargo of filesystem dependencies
-<<<<<<< HEAD
-- The `advertise_serveice` method in `rosbridge/client.rs` now accepts closures
+- The `advertise_service` method in `rosbridge/client.rs` now accepts closures
 - Expose additional methods useful for custom cases not using package manifests or standard ROS2 setups
-=======
-- The `advertise_service` method in `rosbridge/client.rs` now accepts closures 
->>>>>>> 7d9a2a60
 
 ### Fixed
 
