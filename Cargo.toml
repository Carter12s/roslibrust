[workspace]

members = [
    "example_package",
    "example_package_macro",
    "roslibrust",
    "roslibrust_codegen",
    "roslibrust_codegen_macro",
    "roslibrust_genmsg",
<<<<<<< HEAD
    "roslibrust_test",
    "roslibrust_mock",
=======
    "roslibrust_test", "roslibrust_zenoh",
>>>>>>> 81b4a3ef
]
resolver = "2"<|MERGE_RESOLUTION|>--- conflicted
+++ resolved
@@ -7,11 +7,8 @@
     "roslibrust_codegen",
     "roslibrust_codegen_macro",
     "roslibrust_genmsg",
-<<<<<<< HEAD
     "roslibrust_test",
     "roslibrust_mock",
-=======
-    "roslibrust_test", "roslibrust_zenoh",
->>>>>>> 81b4a3ef
+    "roslibrust_zenoh",
 ]
 resolver = "2"